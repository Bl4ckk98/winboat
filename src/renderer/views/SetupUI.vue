--- conflicted
+++ resolved
@@ -105,7 +105,7 @@
                             <li class="flex items-center gap-2">
                                 <span v-if="containerInstalled(containerSpecs)" class="text-green-500">✔</span>
                                 <span v-else class="text-red-500">✘</span>
-<<<<<<< HEAD
+                            
                                 <div>
                                     <x-select
                                         @change="(e: any) => containerRuntime = e.detail.newValue"
@@ -166,60 +166,6 @@
                                     <a href="https://github.com/containers/podman-compose?tab=readme-ov-file#installation" @click="openAnchorLink" target="_blank" class="text-violet-400 hover:underline ml-1">How?</a>
                                 </li>
                             </template>
-=======
-                                Docker installed
-                                <a
-                                    href="https://docs.docker.com/engine/install/"
-                                    @click="openAnchorLink"
-                                    target="_blank"
-                                    class="text-violet-400 hover:underline ml-1"
-                                >
-                                    How?
-                                </a>
-                            </li>
-                            <li class="flex items-center gap-2">
-                                <span v-if="specs.dockerComposeInstalled" class="text-green-500">✔</span>
-                                <span v-else class="text-red-500">✘</span>
-                                Docker Compose v2 installed
-                                <a
-                                    href="https://docs.docker.com/compose/install/#plugin-linux-only"
-                                    @click="openAnchorLink"
-                                    target="_blank"
-                                    class="text-violet-400 hover:underline ml-1"
-                                >
-                                    How?
-                                </a>
-                            </li>
-                            <li class="flex items-center gap-2">
-                                <span v-if="specs.dockerIsInUserGroups" class="text-green-500">✔</span>
-                                <span v-else class="text-red-500">✘</span>
-                                User added to the
-                                <span class="font-mono bg-neutral-700 rounded-md px-0.5">docker</span> group
-                                <span class="text-gray-600"> (Relog required) </span>
-                                <a
-                                    href="https://docs.docker.com/engine/install/linux-postinstall/#manage-docker-as-a-non-root-user"
-                                    @click="openAnchorLink"
-                                    target="_blank"
-                                    class="text-violet-400 hover:underline ml-1"
-                                >
-                                    How?
-                                </a>
-                            </li>
-                            <li class="flex items-center gap-2">
-                                <span v-if="specs.dockerIsRunning" class="text-green-500">✔</span>
-                                <span v-else class="text-red-500">✘</span>
-                                Docker daemon is running
-                                <span class="text-gray-600"> (Also enable on boot) </span>
-                                <a
-                                    href="https://docs.docker.com/config/daemon/start/"
-                                    @click="openAnchorLink"
-                                    target="_blank"
-                                    class="text-violet-400 hover:underline ml-1"
-                                >
-                                    How?
-                                </a>
-                            </li>
->>>>>>> 41faff87
                             <li class="flex items-center gap-2">
                                 <span v-if="specs.freeRDP3Installed" class="text-green-500">✔</span>
                                 <span v-else class="text-red-500">✘</span>
@@ -763,13 +709,12 @@
 </template>
 
 <script setup lang="ts">
-<<<<<<< HEAD
 import { Icon } from '@iconify/vue';
 import { computed, onMounted, onUnmounted, ref } from 'vue';
 import { useRouter } from 'vue-router';
 import { computedAsync } from '@vueuse/core'
 import { InstallConfiguration, Specs } from '../../types';
-import { getSpecs, getMemoryInfo, defaultSpecs, type MemoryInfo } from '../lib/specs';
+import { getSpecs, getMemoryInfo, defaultSpecs, satisfiesPrequisites, type MemoryInfo } from '../lib/specs';
 import { WINDOWS_VERSIONS, WINDOWS_LANGUAGES, type WindowsVersionKey, GUEST_NOVNC_PORT } from "../lib/constants";
 import { InstallManager, type InstallState, InstallStates } from '../lib/install';
 import { openAnchorLink } from '../utils/openLink';
@@ -777,18 +722,6 @@
 import { ContainerImplementations, ContainerRuntimes, DockerSpecs, PodmanSpecs } from '../lib/containers/common';
 import { WinboatConfig } from '../lib/config';
 import { createContainer, getContainerSpecs } from '../lib/containers/common';
-=======
-import { Icon } from "@iconify/vue";
-import { computed, onMounted, onUnmounted, ref } from "vue";
-import { useRouter } from "vue-router";
-import { computedAsync } from "@vueuse/core";
-import { InstallConfiguration, Specs } from "../../types";
-import { getSpecs, getMemoryInfo, defaultSpecs, satisfiesPrequisites, type MemoryInfo } from "../lib/specs";
-import { WINDOWS_VERSIONS, WINDOWS_LANGUAGES, type WindowsVersionKey, GUEST_NOVNC_PORT } from "../lib/constants";
-import { InstallManager, type InstallState, InstallStates } from "../lib/install";
-import { openAnchorLink } from "../utils/openLink";
-import license from "../assets/LICENSE.txt?raw";
->>>>>>> 41faff87
 
 const path: typeof import("path") = require("node:path");
 const electron: typeof import("electron") = require("electron").remote || require("@electron/remote");
@@ -938,14 +871,6 @@
     return false;
 }
 
-function satisfiesPrequisites(specs: Specs) {
-    return satisfiesContainerPrerequisites.value &&
-        specs.freeRDP3Installed &&
-        specs.kvmEnabled &&
-        specs.ramGB >= 4 &&
-        specs.cpuCores >= 2
-}
-
 const usernameErrors = computed(() => {
     let errors: string[] = [];
 
@@ -990,27 +915,6 @@
 });
 
 function selectIsoFile() {
-<<<<<<< HEAD
-    electron.dialog.showOpenDialog({
-        title: 'Select ISO File',
-        filters: [
-          {
-            name: 'ISO Files',
-            extensions: ['iso']
-          }
-        ],
-        properties: ['openFile']
-    })
-    .then(result => {
-        if (!result.canceled && result.filePaths.length > 0) {
-            customIsoPath.value = result.filePaths[0];
-            customIsoFileName.value = path.basename(result.filePaths[0]);
-            windowsLanguage.value = 'English'; // Language can't be custom
-            windowsVersion.value = 'custom';
-            console.log('ISO path updated:', customIsoPath.value);
-        }
-    });
-=======
     electron.dialog
         .showOpenDialog({
             title: "Select ISO File",
@@ -1031,7 +935,6 @@
                 console.log("ISO path updated:", customIsoPath.value);
             }
         });
->>>>>>> 41faff87
 }
 
 function deselectIsoFile() {
