--- conflicted
+++ resolved
@@ -185,14 +185,13 @@
             logger.error(`Failed to copy OEM assets: ${error}`);
             throw error;
         }
-
+        
         // Create password hash file in oemPath
         try {
             const hash = await argon2.hash(this.conf.password);
             fs.writeFileSync(path.join(oemPath, "auth.hash"), hash, { encoding: "utf8" });
         } catch (error) {
             logger.error(`Failed to create password hash: ${error}`);
-            this.changeState(InstallStates.INSTALL_ERROR);
             throw error;
         }
     }
@@ -302,16 +301,9 @@
     async install() {
         logger.info("Starting installation...");
 
-<<<<<<< HEAD
-        await this.createComposeFile();
-        await this.createOEMAssets();
-        await this.startContainer();
-        await this.monitorContainerPreinstall();
-        await this.monitorAPIHealth();
-=======
         try {
             await this.createComposeFile();
-            this.createOEMAssets();
+            await this.createOEMAssets();
             await this.startContainer();
             await this.monitorContainerPreinstall();
             await this.monitorAPIHealth();
@@ -320,7 +312,6 @@
             logger.error("Errors encountered, could not complete the installation steps.");
             return;
         }
->>>>>>> 0542e3ad
         this.changeState(InstallStates.COMPLETED);
 
         logger.info("Installation completed successfully.");
